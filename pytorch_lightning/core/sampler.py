# Copyright The PyTorch Lightning team.
#
# Licensed under the Apache License, Version 2.0 (the "License");
# you may not use this file except in compliance with the License.
# You may obtain a copy of the License at
#
#     http://www.apache.org/licenses/LICENSE-2.0
#
# Unless required by applicable law or agreed to in writing, software
# distributed under the License is distributed on an "AS IS" BASIS,
# WITHOUT WARRANTIES OR CONDITIONS OF ANY KIND, either express or implied.
# See the License for the specific language governing permissions and
# limitations under the License.

from torch.utils.data import IterableDataset
from torch.utils.data.dataloader import DataLoader
import inspect


class LightningBatchSamplerWrapper:
    """
    This class wraps user batch sampler, so we can extract 
    the batch_indices for tracking each sample.
    """

    def __init__(self, batch_sampler):
        self.batch_sampler = batch_sampler
        self.batch_indices = None

    def __iter__(self):
        for batch_indices in self.batch_sampler:
            self.batch_indices = batch_indices
            print(batch_indices)
            yield batch_indices

    @staticmethod
    def to_new_dataloader(dataloader) -> DataLoader:
<<<<<<< HEAD
        """
        This function will wrap the user batch_sampler to track the returned batch indices
        """
        dataset = dataloader.dataset
        if isinstance(dataset, IterableDataset):
            return dataloader

        if getattr(dataloader, "dataset", None) is not None and getattr(dataloader, "batch_sampler", None) is not None:
=======
        dataset = getattr(dataloader, "dataset", None)
        if dataset is None or isinstance(dataset, IterableDataset):
            return dataloader

        if getattr(dataloader, "sampler", None) is not None:
>>>>>>> 3d7c2dc6
            dl_args = {
                "batch_size": 1,
                "sampler": None,
                "batch_sampler": LightningBatchSamplerWrapper(dataloader.batch_sampler),
                "num_workers": getattr(dataloader, "num_workers", 0),
                "collate_fn": getattr(dataloader, "collate_fn", None),
                "pin_memory": getattr(dataloader, "pin_memory", False),
<<<<<<< HEAD
                "drop_last": getattr(dataloader, "drop_last", False),
=======
                "drop_last": False,
>>>>>>> 3d7c2dc6
                "timeout": getattr(dataloader, "timeout", 0),
                "worker_init_fn": getattr(dataloader, "worker_init_fn", None),
                "multiprocessing_context": getattr(dataloader, "multiprocessing_context", None),
            }

            dataset = dataloader.dataset

            params = vars(dataloader)

            valid_kwargs = inspect.signature(dataloader.__init__).parameters
            extra_args = dict(
                (name, params[name]) for name in valid_kwargs 
                if name in params and name not in dl_args and name != 'dataset'
            )
            dl_args.update(**extra_args)

            dataloader = type(dataloader)(dataset, **dl_args)
        return dataloader<|MERGE_RESOLUTION|>--- conflicted
+++ resolved
@@ -35,7 +35,6 @@
 
     @staticmethod
     def to_new_dataloader(dataloader) -> DataLoader:
-<<<<<<< HEAD
         """
         This function will wrap the user batch_sampler to track the returned batch indices
         """
@@ -44,13 +43,6 @@
             return dataloader
 
         if getattr(dataloader, "dataset", None) is not None and getattr(dataloader, "batch_sampler", None) is not None:
-=======
-        dataset = getattr(dataloader, "dataset", None)
-        if dataset is None or isinstance(dataset, IterableDataset):
-            return dataloader
-
-        if getattr(dataloader, "sampler", None) is not None:
->>>>>>> 3d7c2dc6
             dl_args = {
                 "batch_size": 1,
                 "sampler": None,
@@ -58,11 +50,7 @@
                 "num_workers": getattr(dataloader, "num_workers", 0),
                 "collate_fn": getattr(dataloader, "collate_fn", None),
                 "pin_memory": getattr(dataloader, "pin_memory", False),
-<<<<<<< HEAD
-                "drop_last": getattr(dataloader, "drop_last", False),
-=======
                 "drop_last": False,
->>>>>>> 3d7c2dc6
                 "timeout": getattr(dataloader, "timeout", 0),
                 "worker_init_fn": getattr(dataloader, "worker_init_fn", None),
                 "multiprocessing_context": getattr(dataloader, "multiprocessing_context", None),
